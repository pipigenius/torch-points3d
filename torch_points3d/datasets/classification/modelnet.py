--- conflicted
+++ resolved
@@ -26,24 +26,13 @@
         self.test_dataset = ModelNet(
             self._data_path, name=str(number), train=False, transform=self.test_transform, pre_transform=self.pre_transform,
         )
-<<<<<<< HEAD
-
-    def get_tracker(self, wandb_log: bool, tensorboard_log: bool):
-        """Factory method for the tracker
-
-=======
     
     def get_tracker(self, wandb_log: bool, tensorboard_log: bool):
         """Factory method for the tracker
->>>>>>> ce28532b
         Arguments:
             wandb_log - Log using weight and biases
             tensorboard_log - Log using tensorboard
         Returns:
             [BaseTracker] -- tracker
         """
-<<<<<<< HEAD
-        return ClassificationTracker(self, wandb_log=wandb_log, use_tensorboard=tensorboard_log)
-=======
-        return ClassificationTracker(self, wandb_log=wandb_log, use_tensorboard=tensorboard_log) 
->>>>>>> ce28532b
+        return ClassificationTracker(self, wandb_log=wandb_log, use_tensorboard=tensorboard_log) 