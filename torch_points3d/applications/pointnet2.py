--- conflicted
+++ resolved
@@ -81,7 +81,6 @@
            |       |______________________|    |
            |___________________________________|
 
-<<<<<<< HEAD
         Parameters
         ----------
         data: torch.geometric.Data
@@ -91,14 +90,13 @@
         precomputed_up: torch.geometric.Data
             Precomputed data that will be passed to the up convs
 
-=======
+
         Parameters:
         -----------
         data
             A dictionary that contains the data itself and its metadata information. Should contain
                 x -- Features [B, N, C]
                 pos -- Points [B, N, 3]
->>>>>>> eb1368e2
         """
         self._set_input(data)
         data = self.input
