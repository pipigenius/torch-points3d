--- conflicted
+++ resolved
@@ -182,12 +182,10 @@
         for i in range(len(self.up_modules)):
             data = self.up_modules[i]((data, stack_down.pop()))
 
-<<<<<<< HEAD
         for key, value in sampling_ids.items():
             setattr(data, key, value)
 
-=======
         if self.has_mlp_head:
             data.x = self.mlp(data.x)
->>>>>>> e96e77a3
+
         return data